// Copyright 2024 MaidSafe.net limited.
//
// This SAFE Network Software is licensed to you under The General Public License (GPL), version 3.
// Unless required by applicable law or agreed to in writing, the SAFE Network Software distributed
// under the GPL Licence is distributed on an "AS IS" BASIS, WITHOUT WARRANTIES OR CONDITIONS OF ANY
// KIND, either express or implied. Please review the Licences for the specific language governing
// permissions and limitations relating to use of the SAFE Network Software.

use crate::{
    close_group_majority, driver::GetRecordCfg, GetRecordError, Network, NetworkError, Result,
};
use libp2p::kad::{Quorum, Record};
use sn_protocol::{
    storage::{try_deserialize_record, RecordHeader, RecordKind, RetryStrategy, SpendAddress},
    NetworkAddress, PrettyPrintRecordKey,
};
use sn_transfers::{
    CashNote, CashNoteRedemption, DerivationIndex, HotWallet, MainPubkey, SignedSpend, Transaction,
    Transfer, UniquePubkey,
};
use std::collections::BTreeSet;
use tokio::task::JoinSet;

impl Network {
    /// Gets raw spends from the Network.
    /// For normal use please prefer using `get_spend` instead.
    /// Double spends returned together as is, not as an error.
    /// The target may have high chance not present in the network yet.
    ///
    /// If we get a quorum error, we enable re-try
    pub async fn get_raw_spends(&self, address: SpendAddress) -> Result<Vec<SignedSpend>> {
        let key = NetworkAddress::from_spend_address(address).to_record_key();
        let get_cfg = GetRecordCfg {
            get_quorum: Quorum::Majority,
            retry_strategy: None,
            target_record: None,
            expected_holders: Default::default(),
        };
        let record = self.get_record_from_network(key.clone(), &get_cfg).await?;
        debug!(
            "Got record from the network, {:?}",
            PrettyPrintRecordKey::from(&record.key)
        );
        get_raw_signed_spends_from_record(&record)
    }

    /// Gets a spend from the Network.
    /// We know it must be there, and has to be fetched from Quorum::All
    ///
    /// If we get a quorum error, we increase the RetryStrategy
    pub async fn get_spend(&self, address: SpendAddress) -> Result<SignedSpend> {
        let key = NetworkAddress::from_spend_address(address).to_record_key();
        let mut get_cfg = GetRecordCfg {
            get_quorum: Quorum::All,
            retry_strategy: Some(RetryStrategy::Quick),
            target_record: None,
            expected_holders: Default::default(),
        };
        let record = match self.get_record_from_network(key.clone(), &get_cfg).await {
            Ok(record) => record,
            Err(NetworkError::GetRecordError(GetRecordError::NotEnoughCopies {
                record,
                expected,
                got,
            })) => {
                // if majority holds the spend, it might be worth it to try again.
                if got >= close_group_majority() {
                    debug!("At least a majority nodes hold the spend {address:?}, so trying to get it again.");
                    get_cfg.retry_strategy = Some(RetryStrategy::Persistent);
                    self.get_record_from_network(key, &get_cfg).await?
                } else {
                    return Err(NetworkError::GetRecordError(
                        GetRecordError::NotEnoughCopies {
                            record,
                            expected,
                            got,
                        },
                    ));
                }
            }
            Err(err) => return Err(err),
        };
        debug!(
            "Got record from the network, {:?}",
            PrettyPrintRecordKey::from(&record.key)
        );

        get_signed_spend_from_record(&address, &record)
    }

    /// This function is used to receive a Transfer and turn it back into spendable CashNotes.
    /// Needs Network connection.
    /// Verify Transfer and rebuild spendable currency from it
    /// Returns an `Error::FailedToDecypherTransfer` if the transfer cannot be decyphered
    /// (This means the transfer is not for us as it was not encrypted to our key)
    /// Returns an `Error::InvalidTransfer` if the transfer is not valid
    /// Else returns a list of CashNotes that can be deposited to our wallet and spent
    pub async fn verify_and_unpack_transfer(
        &self,
        transfer: &Transfer,
        wallet: &HotWallet,
    ) -> Result<Vec<CashNote>> {
        // get CashNoteRedemptions from encrypted Transfer
        trace!("Decyphering Transfer");
        let cashnote_redemptions = wallet.unwrap_transfer(transfer)?;

        self.verify_cash_notes_redemptions(wallet.address(), &cashnote_redemptions)
            .await
    }

    /// This function is used to receive a list of CashNoteRedemptions and turn it back into spendable CashNotes.
    /// Needs Network connection.
    /// Verify CashNoteRedemptions and rebuild spendable currency from them.
    /// Returns an `Error::InvalidTransfer` if any CashNoteRedemption is not valid
    /// Else returns a list of CashNotes that can be spent by the owner.
    pub async fn verify_cash_notes_redemptions(
        &self,
        main_pubkey: MainPubkey,
        cashnote_redemptions: &[CashNoteRedemption],
    ) -> Result<Vec<CashNote>> {
        // get the parent transactions
        trace!(
            "Getting parent Tx for validation from {:?}",
            cashnote_redemptions.len()
        );
        let parent_addrs: BTreeSet<SpendAddress> = cashnote_redemptions
            .iter()
            .map(|u| u.parent_spend)
            .collect();
        let mut tasks = JoinSet::new();
        for addr in parent_addrs.clone() {
            let self_clone = self.clone();
            let _ = tasks.spawn(async move { self_clone.get_spend(addr).await });
        }
        let mut parent_spends = BTreeSet::new();
        while let Some(result) = tasks.join_next().await {
            let signed_spend = result
                .map_err(|e| NetworkError::FailedToGetSpend(format!("{e}")))?
                .map_err(|e| NetworkError::InvalidTransfer(format!("{e}")))?;
            let _ = parent_spends.insert(signed_spend.clone());
        }
        let parent_txs: BTreeSet<Transaction> =
            parent_spends.iter().map(|s| s.spent_tx()).collect();

        // get our outputs from Tx
        let our_output_unique_pubkeys: Vec<(String, UniquePubkey, DerivationIndex)> =
            cashnote_redemptions
                .iter()
                .map(|u| {
                    let unique_pubkey = main_pubkey.new_unique_pubkey(&u.derivation_index);
                    (u.purpose.clone(), unique_pubkey, u.derivation_index)
                })
                .collect();
        let mut our_output_cash_notes = Vec::new();

        for (purpose, id, derivation_index) in our_output_unique_pubkeys.into_iter() {
            let src_tx = parent_txs
                .iter()
                .find(|tx| tx.outputs.iter().any(|o| o.unique_pubkey() == &id))
                .ok_or(NetworkError::InvalidTransfer(
                    "None of the CashNoteRedemptions are destined to our key".to_string(),
                ))?
                .clone();
            let signed_spends: BTreeSet<SignedSpend> = parent_spends
                .iter()
                .filter(|s| s.spent_tx_hash() == src_tx.hash())
                .cloned()
                .collect();
            let cash_note = CashNote {
                unique_pubkey: id,
                parent_tx: src_tx,
                parent_spends: signed_spends,
<<<<<<< HEAD
=======
                purpose: purpose.clone(),
>>>>>>> 36ac059e
                main_pubkey,
                derivation_index,
            };
            our_output_cash_notes.push(cash_note);
        }

        // check Txs and parent spends are valid
        trace!("Validating parent spends");
        for tx in parent_txs {
            let tx_inputs_keys: Vec<_> = tx.inputs.iter().map(|i| i.unique_pubkey()).collect();

            // get the missing inputs spends from the network
            let mut tasks = JoinSet::new();
            for input_key in tx_inputs_keys {
                if parent_spends.iter().any(|s| s.unique_pubkey() == input_key) {
                    continue;
                }
                let self_clone = self.clone();
                let addr = SpendAddress::from_unique_pubkey(input_key);
                let _ = tasks.spawn(async move { self_clone.get_spend(addr).await });
            }
            while let Some(result) = tasks.join_next().await {
                let signed_spend = result
                    .map_err(|e| NetworkError::FailedToGetSpend(format!("{e}")))?
                    .map_err(|e| NetworkError::InvalidTransfer(format!("{e}")))?;
                let _ = parent_spends.insert(signed_spend.clone());
            }

            // verify the Tx against the inputs spends
            let input_spends: BTreeSet<_> = parent_spends
                .iter()
                .filter(|s| s.spent_tx_hash() == tx.hash())
                .cloned()
                .collect();
            tx.verify_against_inputs_spent(&input_spends).map_err(|e| {
                NetworkError::InvalidTransfer(format!(
                    "Payment parent Tx {:?} invalid: {e}",
                    tx.hash()
                ))
            })?;
        }

        Ok(our_output_cash_notes)
    }
}

/// Tries to get the signed spend out of a record as is, double spends are returned together as is.
pub fn get_raw_signed_spends_from_record(record: &Record) -> Result<Vec<SignedSpend>> {
    let header = RecordHeader::from_record(record)?;
    if let RecordKind::Spend = header.kind {
        let spends = try_deserialize_record::<Vec<SignedSpend>>(record)?;
        Ok(spends)
    } else {
        warn!(
            "RecordKind mismatch while trying to retrieve spends from record {:?}",
            PrettyPrintRecordKey::from(&record.key)
        );
        Err(NetworkError::RecordKindMismatch(RecordKind::Spend))
    }
}

/// Get the signed spend out of a record.
/// Double spends are returned as an error
pub fn get_signed_spend_from_record(
    address: &SpendAddress,
    record: &Record,
) -> Result<SignedSpend> {
    match get_raw_signed_spends_from_record(record)?.as_slice() {
        [one, two, ..] => {
            warn!("Found double spend for {address:?}");
            Err(NetworkError::DoubleSpendAttempt(
                Box::new(one.to_owned()),
                Box::new(two.to_owned()),
            ))
        }
        [one] => {
            trace!("Spend get for address: {address:?} successful");
            Ok(one.clone())
        }
        _ => {
            trace!("Found no spend for {address:?}");
            Err(NetworkError::NoSpendFoundInsideRecord(*address))
        }
    }
}<|MERGE_RESOLUTION|>--- conflicted
+++ resolved
@@ -170,10 +170,7 @@
                 unique_pubkey: id,
                 parent_tx: src_tx,
                 parent_spends: signed_spends,
-<<<<<<< HEAD
-=======
                 purpose: purpose.clone(),
->>>>>>> 36ac059e
                 main_pubkey,
                 derivation_index,
             };
