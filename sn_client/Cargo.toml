--- conflicted
+++ resolved
@@ -49,17 +49,10 @@
 rmp-serde = "1.1.1"
 self_encryption = "~0.29.0"
 serde = { version = "1.0.133", features = ["derive", "rc"] }
-<<<<<<< HEAD
-sn_networking = { path = "../sn_networking", version = "0.17.2" }
-sn_protocol = { path = "../sn_protocol", version = "0.17.7" }
-sn_registers = { path = "../sn_registers", version = "0.3.17" }
-sn_evm = { path = "../sn_evm", version = "0.1" }
-=======
 sn_networking = { path = "../sn_networking", version = "0.18.0" }
 sn_protocol = { path = "../sn_protocol", version = "0.17.8" }
 sn_registers = { path = "../sn_registers", version = "0.3.18" }
-sn_transfers = { path = "../sn_transfers", version = "0.19.0" }
->>>>>>> d2e3984f
+sn_evm = { path = "../sn_evm", version = "0.1" }
 tempfile = "3.6.0"
 thiserror = "1.0.23"
 tiny-keccak = "~2.0.2"
