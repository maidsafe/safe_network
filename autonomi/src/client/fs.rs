// Copyright 2024 MaidSafe.net limited.
//
// This SAFE Network Software is licensed to you under The General Public License (GPL), version 3.
// Unless required by applicable law or agreed to in writing, the SAFE Network Software distributed
// under the GPL Licence is distributed on an "AS IS" BASIS, WITHOUT WARRANTIES OR CONDITIONS OF ANY
// KIND, either express or implied. Please review the Licences for the specific language governing
// permissions and limitations relating to use of the SAFE Network Software.

use crate::client::archive::Metadata;
use crate::client::data::CostError;
use crate::client::utils::process_tasks_with_max_concurrency;
use crate::client::Client;
use bytes::Bytes;
use sn_evm::EvmWallet;
use sn_networking::target_arch::{Duration, SystemTime};
use std::path::PathBuf;
use std::sync::LazyLock;

use super::archive::{Archive, ArchiveAddr};
use super::data::{DataAddr, GetError, PutError};

/// Number of files to upload in parallel.
/// Can be overridden by the `FILE_UPLOAD_BATCH_SIZE` environment variable.
pub static FILE_UPLOAD_BATCH_SIZE: LazyLock<usize> = LazyLock::new(|| {
    let batch_size = std::env::var("FILE_UPLOAD_BATCH_SIZE")
        .ok()
        .and_then(|s| s.parse().ok())
        .unwrap_or(
            std::thread::available_parallelism()
                .map(|n| n.get())
                .unwrap_or(1)
                * 8,
        );
    info!("File upload batch size: {}", batch_size);
    batch_size
});

/// Errors that can occur during the file upload operation.
#[cfg(feature = "fs")]
#[derive(Debug, thiserror::Error)]
pub enum UploadError {
    #[error("Failed to recursively traverse directory")]
    WalkDir(#[from] walkdir::Error),
    #[error("Input/output failure")]
    IoError(#[from] std::io::Error),
    #[error("Failed to upload file")]
    PutError(#[from] PutError),
    #[error("Failed to fetch file")]
    GetError(#[from] GetError),
    #[error("Failed to serialize")]
    Serialization(#[from] rmp_serde::encode::Error),
    #[error("Failed to deserialize")]
    Deserialization(#[from] rmp_serde::decode::Error),
}

#[cfg(feature = "fs")]
/// Errors that can occur during the download operation.
#[derive(Debug, thiserror::Error)]
pub enum DownloadError {
    #[error("Failed to download file")]
    GetError(#[from] GetError),
    #[error("IO failure")]
    IoError(#[from] std::io::Error),
}

#[cfg(feature = "fs")]
/// Errors that can occur during the file cost calculation.
#[derive(Debug, thiserror::Error)]
pub enum FileCostError {
    #[error("Cost error: {0}")]
    Cost(#[from] CostError),
    #[error("IO failure")]
    IoError(#[from] std::io::Error),
    #[error("Serialization error")]
    Serialization(#[from] rmp_serde::encode::Error),
    #[error("Self encryption error")]
    SelfEncryption(#[from] crate::self_encryption::Error),
    #[error("Walkdir error")]
    WalkDir(#[from] walkdir::Error),
}

impl Client {
    /// Download file from network to local file system
    pub async fn file_download(
        &self,
        data_addr: DataAddr,
        to_dest: PathBuf,
    ) -> Result<(), DownloadError> {
        let data = self.data_get(data_addr).await?;
        if let Some(parent) = to_dest.parent() {
            tokio::fs::create_dir_all(parent).await?;
        }
        tokio::fs::write(to_dest, data).await?;
        Ok(())
    }

    /// Download directory from network to local file system
    pub async fn dir_download(
        &self,
        archive_addr: ArchiveAddr,
        to_dest: PathBuf,
    ) -> Result<(), DownloadError> {
        let archive = self.archive_get(archive_addr).await?;
        for (path, addr, _meta) in archive.iter() {
            self.file_download(*addr, to_dest.join(path)).await?;
        }
        Ok(())
    }

    /// Upload a directory to the network. The directory is recursively walked.
    /// Reads all files, splits into chunks, uploads chunks, uploads datamaps, uploads archive, returns ArchiveAddr (pointing to the archive)
    pub async fn dir_and_archive_upload(
        &self,
        dir_path: PathBuf,
        wallet: &EvmWallet,
    ) -> Result<ArchiveAddr, UploadError> {
        match self.dir_upload(dir_path.clone(), wallet).await {
            Ok(archive) => Ok(self.archive_upload(&archive, wallet).await?),
            Err(e) => Err(e),
        }
    }

    /// Upload a directory to the network. The directory is recursively walked.
    /// Reads all files, splits into chunks, uploads chunks, uploads datamaps, uploads archive, returns Archive but does not upload that to the network.
    pub async fn dir_upload(
        &self,
        dir_path: PathBuf,
        wallet: &EvmWallet,
    ) -> Result<Archive, UploadError> {
        info!("Uploading directory: {dir_path:?}");
        let start = tokio::time::Instant::now();

        // start upload of files in parallel
        let mut upload_tasks = Vec::new();
        for entry in walkdir::WalkDir::new(dir_path) {
            let entry = entry?;
            if !entry.file_type().is_file() {
                continue;
            }

            let metadata = metadata_from_entry(&entry);
            let path = entry.path().to_path_buf();
            upload_tasks.push(async move {
                let file = self.file_upload(path.clone(), wallet).await;
                (path, metadata, file)
            });
        }

        // wait for all files to be uploaded
        let uploads =
            process_tasks_with_max_concurrency(upload_tasks, *FILE_UPLOAD_BATCH_SIZE).await;
        info!(
            "Upload of {} files completed in {:?}",
            uploads.len(),
            start.elapsed()
        );
        let mut archive = Archive::new();
        for (path, metadata, maybe_file) in uploads.into_iter() {
            match maybe_file {
                Ok(file) => archive.add_file(path, file, metadata),
                Err(err) => {
                    error!("Failed to upload file: {path:?}: {err:?}");
                    return Err(err);
                }
            }
        }

<<<<<<< HEAD
=======
        // upload archive
        let archive_serialized = archive.into_bytes()?;
        let arch_addr = self.data_put(archive_serialized, wallet.into()).await?;

>>>>>>> d0e6faf9
        info!("Complete archive upload completed in {:?}", start.elapsed());
        #[cfg(feature = "loud")]
        println!("Upload completed in {:?}", start.elapsed());
        Ok(archive)
    }

    /// Upload a directory Archive to the network
    pub async fn archive_upload(
        &self,
        archive: &Archive,
        wallet: &EvmWallet,
    ) -> Result<ArchiveAddr, UploadError> {
        let archive_serialized = archive.into_bytes()?;
        Ok(self.data_put(archive_serialized, wallet).await?)
    }

    /// Upload a file to the network.
    /// Reads file, splits into chunks, uploads chunks, uploads datamap, returns DataAddr (pointing to the datamap)
    async fn file_upload(
        &self,
        path: PathBuf,
        wallet: &EvmWallet,
    ) -> Result<DataAddr, UploadError> {
        info!("Uploading file: {path:?}");
        #[cfg(feature = "loud")]
        println!("Uploading file: {path:?}");

        let data = tokio::fs::read(path).await?;
        let data = Bytes::from(data);
        let addr = self.data_put(data, wallet.into()).await?;
        Ok(addr)
    }

    /// Get the cost to upload a file/dir to the network.
    /// quick and dirty implementation, please refactor once files are cleanly implemented
    pub async fn file_cost(&self, path: &PathBuf) -> Result<sn_evm::AttoTokens, FileCostError> {
        let mut archive = Archive::new();
        let mut total_cost = sn_evm::Amount::ZERO;

        for entry in walkdir::WalkDir::new(path) {
            let entry = entry?;

            if !entry.file_type().is_file() {
                continue;
            }

            let path = entry.path().to_path_buf();
            tracing::info!("Cost for file: {path:?}");

            let data = tokio::fs::read(&path).await?;
            let file_bytes = Bytes::from(data);
            let file_cost = self.data_cost(file_bytes.clone()).await?;

            total_cost += file_cost.as_atto();

            // re-do encryption to get the correct map xorname here
            // this code needs refactor
            let now = sn_networking::target_arch::Instant::now();
            let (data_map_chunk, _) = crate::self_encryption::encrypt(file_bytes)?;
            tracing::debug!("Encryption took: {:.2?}", now.elapsed());
            let map_xor_name = *data_map_chunk.address().xorname();

            let metadata = metadata_from_entry(&entry);
            archive.add_file(path, map_xor_name, metadata);
        }

        let root_serialized = rmp_serde::to_vec(&archive)?;

        let archive_cost = self.data_cost(Bytes::from(root_serialized)).await?;

        total_cost += archive_cost.as_atto();
        Ok(total_cost.into())
    }
}

// Get metadata from directory entry. Defaults to `0` for creation and modification times if
// any error is encountered. Logs errors upon error.
pub(crate) fn metadata_from_entry(entry: &walkdir::DirEntry) -> Metadata {
    let fs_metadata = match entry.metadata() {
        Ok(metadata) => metadata,
        Err(err) => {
            tracing::warn!(
                "Failed to get metadata for `{}`: {err}",
                entry.path().display()
            );
            return Metadata {
                uploaded: 0,
                created: 0,
                modified: 0,
                size: 0,
            };
        }
    };

    let unix_time = |property: &'static str, time: std::io::Result<SystemTime>| {
        time.inspect_err(|err| {
            tracing::warn!(
                "Failed to get '{property}' metadata for `{}`: {err}",
                entry.path().display()
            );
        })
        .unwrap_or(SystemTime::UNIX_EPOCH)
        .duration_since(SystemTime::UNIX_EPOCH)
        .inspect_err(|err| {
            tracing::warn!(
                "'{property}' metadata of `{}` is before UNIX epoch: {err}",
                entry.path().display()
            );
        })
        .unwrap_or(Duration::from_secs(0))
        .as_secs()
    };
    let created = unix_time("created", fs_metadata.created());
    let modified = unix_time("modified", fs_metadata.modified());

    Metadata {
        uploaded: SystemTime::now()
            .duration_since(SystemTime::UNIX_EPOCH)
            .unwrap_or(Duration::from_secs(0))
            .as_secs(),
        created,
        modified,
        size: fs_metadata.len(),
    }
}<|MERGE_RESOLUTION|>--- conflicted
+++ resolved
@@ -165,13 +165,6 @@
             }
         }
 
-<<<<<<< HEAD
-=======
-        // upload archive
-        let archive_serialized = archive.into_bytes()?;
-        let arch_addr = self.data_put(archive_serialized, wallet.into()).await?;
-
->>>>>>> d0e6faf9
         info!("Complete archive upload completed in {:?}", start.elapsed());
         #[cfg(feature = "loud")]
         println!("Upload completed in {:?}", start.elapsed());
