[package]
authors = ["MaidSafe Developers <dev@maidsafe.net>"]
description = "Autonomi client API"
name = "autonomi"
license = "GPL-3.0"
version = "0.2.4"
edition = "2021"
homepage = "https://maidsafe.net"
readme = "README.md"
repository = "https://github.com/maidsafe/safe_network"

[lib]
name = "autonomi"
crate-type = ["cdylib", "rlib"]

[features]
default = ["data", "vault"]
full = ["data", "registers", "vault", "fs"]
data = []
vault = ["data", "registers"]
fs = ["tokio/fs", "data"]
local = ["sn_networking/local", "sn_evm/local"]
registers = ["data"]
loud = []
external-signer = ["sn_evm/external-signer", "data"]
extension-module = ["pyo3/extension-module"]

[dependencies]
bip39 = "2.0.0"
bls = { package = "blsttc", version = "8.0.1" }
bytes = { version = "1.0.1", features = ["serde"] }
curv = { version = "0.10.1", package = "sn_curv", default-features = false, features = [
    "num-bigint",
] }
eip2333 = { version = "0.2.1", package = "sn_bls_ckd" }
const-hex = "1.12.0"
hex = "~0.4.3"
libp2p = "0.54.1"
rand = "0.8.5"
rmp-serde = "1.1.1"
self_encryption = "~0.30.0"
serde = { version = "1.0.133", features = ["derive", "rc"] }
sn_networking = { path = "../sn_networking", version = "0.19.4" }
sn_peers_acquisition = { path = "../sn_peers_acquisition", version = "0.5.7" }
sn_protocol = { version = "0.17.15", path = "../sn_protocol" }
sn_registers = { path = "../sn_registers", version = "0.4.3" }
sn_evm = { path = "../sn_evm", version = "0.1.4" }
thiserror = "1.0.23"
tokio = { version = "1.35.0", features = ["sync"] }
tracing = { version = "~0.1.26" }
walkdir = "2.5.0"
xor_name = "5.0.0"
futures = "0.3.30"
wasm-bindgen = "0.2.93"
wasm-bindgen-futures = "0.4.43"
serde-wasm-bindgen = "0.6.5"
sha2 = "0.10.6"
blst = "0.3.13"
blstrs = "0.7.1"
<<<<<<< HEAD
crdts = "7.3.2"
=======
pyo3 = { version = "0.20", optional = true, features = ["extension-module", "abi3-py38"] }
>>>>>>> d0e6faf9

[dev-dependencies]
alloy = { version = "0.5.3", default-features = false, features = ["std", "reqwest-rustls-tls", "provider-anvil-node", "sol-types", "json", "signers", "contract", "signer-local", "network"] }
eyre = "0.6.5"
sha2 = "0.10.6"
sn_logging = { path = "../sn_logging", version = "0.2.40" }
sn_peers_acquisition = { path = "../sn_peers_acquisition", version = "0.5.7" }
# Do not specify the version field. Release process expects even the local dev deps to be published.
# Removing the version field is a workaround.
test_utils = { path = "../test_utils" }
tiny_http = "0.11"
tracing-subscriber = { version = "0.3", features = ["env-filter"] }
wasm-bindgen-test = "0.3.43"

[target.'cfg(target_arch = "wasm32")'.dependencies]
console_error_panic_hook = "0.1.7"
evmlib = { path = "../evmlib", version = "0.1.4", features = ["wasm-bindgen"] }
# See https://github.com/sebcrozet/instant/blob/7bd13f51f5c930239fddc0476a837870fb239ed7/README.md#using-instant-for-a-wasm-platform-where-performancenow-is-not-available
instant = { version = "0.1", features = ["wasm-bindgen", "inaccurate"] }
js-sys = "0.3.70"
tracing-subscriber = { version = "0.3", features = ["env-filter"] }
tracing-web = "0.1.3"
xor_name = { version = "5.0.0", features = ["serialize-hex"] }

[lints]
workspace = true

[package.metadata.docs.rs]
all-features = true
rustdoc-args = ["--cfg", "docsrs"]<|MERGE_RESOLUTION|>--- conflicted
+++ resolved
@@ -57,11 +57,8 @@
 sha2 = "0.10.6"
 blst = "0.3.13"
 blstrs = "0.7.1"
-<<<<<<< HEAD
+pyo3 = { version = "0.20", optional = true, features = ["extension-module", "abi3-py38"] }
 crdts = "7.3.2"
-=======
-pyo3 = { version = "0.20", optional = true, features = ["extension-module", "abi3-py38"] }
->>>>>>> d0e6faf9
 
 [dev-dependencies]
 alloy = { version = "0.5.3", default-features = false, features = ["std", "reqwest-rustls-tls", "provider-anvil-node", "sol-types", "json", "signers", "contract", "signer-local", "network"] }
