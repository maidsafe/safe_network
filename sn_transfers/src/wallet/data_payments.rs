// Copyright 2024 MaidSafe.net limited.
//
// This SAFE Network Software is licensed to you under The General Public License (GPL), version 3.
// Unless required by applicable law or agreed to in writing, the SAFE Network Software distributed
// under the GPL Licence is distributed on an "AS IS" BASIS, WITHOUT WARRANTIES OR CONDITIONS OF ANY
// KIND, either express or implied. Please review the Licences for the specific language governing
// permissions and limitations relating to use of the SAFE Network Software.

use crate::{MainPubkey, NanoTokens, Transfer};
use libp2p::{identity::PublicKey, PeerId};
use serde::{Deserialize, Serialize};
use std::time::SystemTime;
use xor_name::XorName;

/// The time in seconds that a quote is valid for
pub const QUOTE_EXPIRATION_SECS: u64 = 3600;

/// The margin allowed for live_time
const LIVE_TIME_MARGIN: u64 = 10;

#[derive(Clone, Serialize, Deserialize, Eq, PartialEq, custom_debug::Debug)]
pub struct Payment {
    /// The transfers we make
    #[debug(skip)]
    pub transfers: Vec<Transfer>,
    /// The Quote we're paying for
    pub quote: PaymentQuote,
}

/// Information relating to a data payment for one address
#[derive(Clone, Serialize, Deserialize)]
pub struct PaymentDetails {
    /// The node we pay
    pub recipient: MainPubkey,
    /// The PeerId (as bytes) of the node we pay.
    /// The PeerId is not stored here to avoid direct dependency with libp2p,
    /// plus it doesn't implement Serialize/Deserialize traits.
    pub peer_id_bytes: Vec<u8>,
    /// The transfer we send to it and its amount as reference
    pub transfer: (Transfer, NanoTokens),
    /// The network Royalties
    pub royalties: (Transfer, NanoTokens),
    /// The original quote
    pub quote: PaymentQuote,
}

impl PaymentDetails {
    /// create a Payment for a PaymentDetails
    pub fn to_payment(&self) -> Payment {
        Payment {
            transfers: vec![self.transfer.0.clone(), self.royalties.0.clone()],
            quote: self.quote.clone(),
        }
    }
}

/// A generic type for signatures
pub type QuoteSignature = Vec<u8>;

/// Quoting metrics that got used to generate a quote, or to track peer's status.
#[derive(
    Clone, Eq, PartialEq, PartialOrd, Ord, Hash, Serialize, Deserialize, custom_debug::Debug,
)]
pub struct QuotingMetrics {
    /// the records stored
    pub close_records_stored: usize,
    /// the max_records configured
    pub max_records: usize,
    /// number of times that got paid
    pub received_payment_count: usize,
    /// the duration that node keeps connected to the network, measured in hours
    /// TODO: take `restart` into accout
    pub live_time: u64,
}

impl QuotingMetrics {
    /// construct an empty QuotingMetrics
    pub fn new() -> Self {
        Self {
            close_records_stored: 0,
            max_records: 0,
            received_payment_count: 0,
            live_time: 0,
        }
    }
}

impl Default for QuotingMetrics {
    fn default() -> Self {
        Self::new()
    }
}

/// A payment quote to store data given by a node to a client
/// Note that the PaymentQuote is a contract between the node and itself to make sure the clients aren’t mispaying.
/// It is NOT a contract between the client and the node.
#[derive(
    Clone, Eq, PartialEq, PartialOrd, Ord, Hash, Serialize, Deserialize, custom_debug::Debug,
)]
pub struct PaymentQuote {
    /// the content paid for
    pub content: XorName,
    /// how much the node demands for storing the content
    pub cost: NanoTokens,
    /// the local node time when the quote was created
    pub timestamp: SystemTime,
    /// quoting metrics being used to generate this quote
    pub quoting_metrics: QuotingMetrics,
    /// node's owner to accept the payment. Normally using its discord username
    pub owner: String,
    /// node's public key that can verify the signature
    #[debug(skip)]
    pub pub_key: Vec<u8>,
    #[debug(skip)]
    pub signature: QuoteSignature,
}

impl PaymentQuote {
    /// create an empty PaymentQuote
    pub fn zero() -> Self {
        Self {
            content: Default::default(),
            cost: NanoTokens::zero(),
            timestamp: SystemTime::now(),
            quoting_metrics: Default::default(),
            owner: Default::default(),
            pub_key: vec![],
            signature: vec![],
        }
    }

    /// returns the bytes to be signed
    pub fn bytes_for_signing(
        xorname: XorName,
        cost: NanoTokens,
        timestamp: SystemTime,
        quoting_metrics: &QuotingMetrics,
        owner: String,
    ) -> Vec<u8> {
        let mut bytes = xorname.to_vec();
        bytes.extend_from_slice(&cost.to_bytes());
        bytes.extend_from_slice(
            &timestamp
                .duration_since(SystemTime::UNIX_EPOCH)
                .expect("Unix epoch to be in the past")
                .as_secs()
                .to_le_bytes(),
        );
        let serialised_quoting_metrics = match rmp_serde::to_vec(quoting_metrics) {
            Ok(quoting_metrics_vec) => quoting_metrics_vec,
            Err(_err) => vec![],
        };
        bytes.extend_from_slice(&serialised_quoting_metrics);
        bytes.extend_from_slice(&owner.into_bytes());
        bytes
    }

    /// Check self is signed by the claimed peer
    pub fn check_is_signed_by_claimed_peer(&self, claimed_peer: PeerId) -> bool {
        let pub_key = if let Ok(pub_key) = PublicKey::try_decode_protobuf(&self.pub_key) {
            pub_key
        } else {
            error!("Cann't parse PublicKey from protobuf");
            return false;
        };

        let self_peer_id = PeerId::from(pub_key.clone());

        if self_peer_id != claimed_peer {
            error!("This quote {self:?} of {self_peer_id:?} is not signed by {claimed_peer:?}");
            return false;
        }

        let bytes = Self::bytes_for_signing(
            self.content,
            self.cost,
            self.timestamp,
            &self.quoting_metrics,
            self.owner.clone(),
        );

        if !pub_key.verify(&bytes, &self.signature) {
            error!("Signature is not signed by claimed pub_key");
            return false;
        }

        true
    }

    /// Returns true) if the quote has not yet expired
    pub fn has_expired(&self) -> bool {
        let now = std::time::SystemTime::now();

        let dur_s = match now.duration_since(self.timestamp) {
            Ok(dur) => dur.as_secs(),
            Err(_) => return true,
        };
        dur_s > QUOTE_EXPIRATION_SECS
    }

    /// test utility to create a dummy quote
    pub fn test_dummy(xorname: XorName, cost: NanoTokens) -> Self {
        Self {
            content: xorname,
            cost,
            timestamp: SystemTime::now(),
            quoting_metrics: Default::default(),
            owner: Default::default(),
            pub_key: vec![],
            signature: vec![],
        }
    }

    /// Check whether self is newer than the target quote.
    pub fn is_newer_than(&self, other: &Self) -> bool {
        self.timestamp > other.timestamp
    }

    /// Check against a new quote, verify whether it is a valid one from self perspective.
    /// Returns `true` to flag the `other` quote is valid, from self perspective.
    pub fn historical_verify(&self, other: &Self) -> bool {
        // There is a chance that an old quote got used later than a new quote
        let self_is_newer = self.is_newer_than(other);
        let (old_quote, new_quote) = if self_is_newer {
            (other, self)
        } else {
            (self, other)
        };

        if new_quote.quoting_metrics.live_time < old_quote.quoting_metrics.live_time {
            info!("Claimed live_time out of sequence");
            return false;
        }

        let old_elapsed = if let Ok(elapsed) = old_quote.timestamp.elapsed() {
            elapsed
        } else {
            info!("timestamp failure");
            return false;
        };
        let new_elapsed = if let Ok(elapsed) = new_quote.timestamp.elapsed() {
            elapsed
        } else {
            info!("timestamp failure");
            return false;
        };

        let time_diff = old_elapsed.as_secs().saturating_sub(new_elapsed.as_secs());
        let live_time_diff =
            new_quote.quoting_metrics.live_time - old_quote.quoting_metrics.live_time;
        // In theory, these two shall match, give it a LIVE_TIME_MARGIN to avoid system glitch
        if live_time_diff > time_diff + LIVE_TIME_MARGIN {
            info!("claimed live_time out of sync with the timestamp");
            return false;
        }

        // There could be pruning to be undertaken, also the close range keeps changing as well.
        // Hence `close_records_stored` could be growing or shrinking.
        // Currently not to carry out check on it, just logging to observe the trend.
        debug!(
            "The new quote has {} close records stored, meanwhile old one has {}.",
            new_quote.quoting_metrics.close_records_stored,
            old_quote.quoting_metrics.close_records_stored
        );

        // TODO: Double check if this applies, as this will prevent a node restart with same ID
        if new_quote.quoting_metrics.received_payment_count
            < old_quote.quoting_metrics.received_payment_count
        {
            info!("claimed received_payment_count out of sequence");
            return false;
        }

        true
    }
}

#[cfg(test)]
mod tests {
    use super::*;

    use libp2p::identity::Keypair;
    use std::{thread::sleep, time::Duration};

    #[test]
    fn test_is_newer_than() {
        let old_quote = PaymentQuote::zero();
        sleep(Duration::from_millis(100));
        let new_quote = PaymentQuote::zero();
        assert!(new_quote.is_newer_than(&old_quote));
        assert!(!old_quote.is_newer_than(&new_quote));
    }

    #[test]
    fn test_is_signed_by_claimed_peer() {
        let keypair = Keypair::generate_ed25519();
        let peer_id = keypair.public().to_peer_id();

        let false_peer = PeerId::random();

        let mut quote = PaymentQuote::zero();
        let bytes = PaymentQuote::bytes_for_signing(
            quote.content,
            quote.cost,
            quote.timestamp,
            &quote.quoting_metrics,
<<<<<<< HEAD
=======
            quote.owner.clone(),
>>>>>>> 36ac059e
        );
        let signature = if let Ok(sig) = keypair.sign(&bytes) {
            sig
        } else {
            panic!("Cannot sign the quote!");
        };

        // Check failed with both incorrect pub_key and signature
        assert!(!quote.check_is_signed_by_claimed_peer(peer_id));
        assert!(!quote.check_is_signed_by_claimed_peer(false_peer));

        // Check failed with correct pub_key but incorrect signature
        quote.pub_key = keypair.public().encode_protobuf();
        assert!(!quote.check_is_signed_by_claimed_peer(peer_id));
        assert!(!quote.check_is_signed_by_claimed_peer(false_peer));

        // Check succeed with correct pub_key and signature,
        // and failed with incorrect claimed signer (peer)
        quote.signature = signature;
        assert!(quote.check_is_signed_by_claimed_peer(peer_id));
        assert!(!quote.check_is_signed_by_claimed_peer(false_peer));

        // Check failed with incorrect pub_key but correct signature
        quote.pub_key = Keypair::generate_ed25519().public().encode_protobuf();
        assert!(!quote.check_is_signed_by_claimed_peer(peer_id));
        assert!(!quote.check_is_signed_by_claimed_peer(false_peer));
    }

    #[test]
    fn test_historical_verify() {
        let mut old_quote = PaymentQuote::zero();
        sleep(Duration::from_millis(100));
        let mut new_quote = PaymentQuote::zero();

        // historical_verify will swap quotes to compare based on timeline automatically
        assert!(new_quote.historical_verify(&old_quote));
        assert!(old_quote.historical_verify(&new_quote));

        // Out of sequence received_payment_count shall be detected
        old_quote.quoting_metrics.received_payment_count = 10;
        new_quote.quoting_metrics.received_payment_count = 9;
        assert!(!new_quote.historical_verify(&old_quote));
        assert!(!old_quote.historical_verify(&new_quote));
        // Reset to correct one
        new_quote.quoting_metrics.received_payment_count = 11;
        assert!(new_quote.historical_verify(&old_quote));
        assert!(old_quote.historical_verify(&new_quote));

        // Out of sequence live_time shall be detected
        new_quote.quoting_metrics.live_time = 10;
        old_quote.quoting_metrics.live_time = 11;
        assert!(!new_quote.historical_verify(&old_quote));
        assert!(!old_quote.historical_verify(&new_quote));
        // Out of margin live_time shall be detected
        new_quote.quoting_metrics.live_time = 11 + LIVE_TIME_MARGIN + 1;
        assert!(!new_quote.historical_verify(&old_quote));
        assert!(!old_quote.historical_verify(&new_quote));
        // Reset live_time to be within the margin
        new_quote.quoting_metrics.live_time = 11 + LIVE_TIME_MARGIN - 1;
        assert!(new_quote.historical_verify(&old_quote));
        assert!(old_quote.historical_verify(&new_quote));
    }
}<|MERGE_RESOLUTION|>--- conflicted
+++ resolved
@@ -304,10 +304,7 @@
             quote.cost,
             quote.timestamp,
             &quote.quoting_metrics,
-<<<<<<< HEAD
-=======
             quote.owner.clone(),
->>>>>>> 36ac059e
         );
         let signature = if let Ok(sig) = keypair.sign(&bytes) {
             sig
