--- conflicted
+++ resolved
@@ -69,12 +69,9 @@
     pub parent_tx: Transaction,
     /// The transaction's input's SignedSpends
     pub parent_spends: BTreeSet<SignedSpend>,
-<<<<<<< HEAD
-=======
     /// The purpose this cash_note created for
     /// eg. `store cost pay to...`, `network royalty`, `change to self`, `payment transfer`, ...
     pub purpose: String,
->>>>>>> 36ac059e
     /// This is the MainPubkey of the owner of this CashNote
     pub main_pubkey: MainPubkey,
     /// The derivation index used to derive the UniquePubkey and DerivedSecretKey from the MainPubkey and MainSecretKey respectively.
@@ -121,11 +118,7 @@
 
     /// Return the reason why this CashNote was spent.
     /// Will be the default Hash (empty) if reason is none.
-<<<<<<< HEAD
-    pub fn reason(&self) -> Hash {
-=======
     pub fn spent_reason(&self) -> Hash {
->>>>>>> 36ac059e
         self.parent_spends
             .iter()
             .next()
@@ -196,13 +189,8 @@
         }
 
         // verify that all signed_spend reasons are equal
-<<<<<<< HEAD
-        let reason = self.reason();
-        let reasons_are_equal = |s: &SignedSpend| reason == s.reason();
-=======
         let spent_reason = self.spent_reason();
         let reasons_are_equal = |s: &SignedSpend| spent_reason == s.reason();
->>>>>>> 36ac059e
         if !self.parent_spends.iter().all(reasons_are_equal) {
             return Err(TransferError::SignedSpendReasonMismatch(unique_pubkey));
         }
