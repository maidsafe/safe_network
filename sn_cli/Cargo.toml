[package]
authors = ["MaidSafe Developers <dev@maidsafe.net>"]
description = "Safe Network CLI"
documentation = "https://docs.rs/sn_node"
edition = "2021"
homepage = "https://maidsafe.net"
license = "GPL-3.0"
name = "sn_cli"
readme = "README.md"
repository = "https://github.com/maidsafe/safe_network"
version = "0.89.81"

[[bin]]
path="src/main.rs"
name="safe"

[[bench]]
name = "files"
harness = false

[features]
default = ["metrics"]
local-discovery=["sn_client/local-discovery", "sn_peers_acquisition/local-discovery"]
metrics = ["sn_logging/process-metrics"]
network-contacts = ["sn_peers_acquisition/network-contacts"]
open-metrics = ["sn_client/open-metrics"]

[dependencies]
bls = { package = "blsttc", version = "8.0.1" }
bytes = { version = "1.0.1", features = ["serde"] }
custom_debug = "~0.5.0"
chrono = "~0.4.19"
clap = { version = "4.2.1", features = ["derive"]}
color-eyre = "~0.6"
dialoguer = "~0.11.0"
dirs-next = "~2.0.0"
futures = "~0.3.13"
hex = "~0.4.3"
indicatif = { version = "0.17.5", features = ["tokio"] }
libp2p = { version="0.53", features = ["identify", "kad"] }
rand = "0.8.5"
rayon = "1.8.0"
reqwest = { version="0.11.18", default-features=false, features = ["rustls"] }
rmp-serde = "1.1.1"
serde = { version = "1.0.133", features = [ "derive"]}
sn_build_info = { path="../sn_build_info", version = "0.1.5" }
<<<<<<< HEAD
sn_client = { path = "../sn_client", version = "0.104.27" }
sn_transfers = { path = "../sn_transfers", version = "0.16.1" }
sn_registers = { path = "../sn_registers", version = "0.3.10" }
=======
sn_client = { path = "../sn_client", version = "0.104.28" }
>>>>>>> a73e5718
sn_logging = { path = "../sn_logging", version = "0.2.21" }
sn_peers_acquisition= { path="../sn_peers_acquisition", version = "0.2.6" }
tempfile = "3.6.0"
tokio = { version = "1.32.0", features = ["io-util", "macros", "parking_lot", "rt", "sync", "time", "fs"] }
tracing = { version = "~0.1.26" }
tracing-core = "0.1.30"
url = "2.4.0"
walkdir = "~2.4.0"
xor_name = "5.0.0"

[dev-dependencies]
eyre = "0.6.8"
criterion = "0.5.1"
tempfile = "3.6.0"
rand = { version = "~0.8.5", features = ["small_rng"] }
sn_client = { path = "../sn_client", version = "0.104.28", features = ["test-utils"] }

[lints]
workspace = true<|MERGE_RESOLUTION|>--- conflicted
+++ resolved
@@ -44,13 +44,7 @@
 rmp-serde = "1.1.1"
 serde = { version = "1.0.133", features = [ "derive"]}
 sn_build_info = { path="../sn_build_info", version = "0.1.5" }
-<<<<<<< HEAD
-sn_client = { path = "../sn_client", version = "0.104.27" }
-sn_transfers = { path = "../sn_transfers", version = "0.16.1" }
-sn_registers = { path = "../sn_registers", version = "0.3.10" }
-=======
 sn_client = { path = "../sn_client", version = "0.104.28" }
->>>>>>> a73e5718
 sn_logging = { path = "../sn_logging", version = "0.2.21" }
 sn_peers_acquisition= { path="../sn_peers_acquisition", version = "0.2.6" }
 tempfile = "3.6.0"
