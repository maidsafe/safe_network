[package]
authors = ["MaidSafe Developers <dev@maidsafe.net>"]
description = "The Safe Network Faucet"
documentation = "https://docs.rs/sn_node"
edition = "2021"
homepage = "https://maidsafe.net"
license = "GPL-3.0"
name = "sn_faucet"
readme = "README.md"
repository = "https://github.com/maidsafe/safe_network"
version = "0.3.81"

[features]
default = []
distribution = ["bitcoin", "minreq"]

[[bin]]
path="src/main.rs"
name="faucet"

[dependencies]
assert_fs = "1.0.0"
bitcoin = { version = "0.31.0", features = ["rand-std", "base64"], optional = true }
bls = { package = "blsttc", version = "8.0.1" }
clap = { version = "4.2.1", features = ["derive"] }
color-eyre = "0.6.2"
dirs-next = "~2.0.0"
hex = "0.4.3"
indicatif = { version = "0.17.5", features = ["tokio"] }
minreq = { version = "2.11.0", features = ["https-rustls"], optional = true}
serde = { version = "1.0.193", features = ["derive"] }
serde_json = "1.0.108"
sn_client = { path = "../sn_client", version = "0.104.28" }
sn_logging = { path = "../sn_logging", version = "0.2.21" }
sn_peers_acquisition = { path = "../sn_peers_acquisition", version = "0.2.6" }
<<<<<<< HEAD
sn_transfers = { path = "../sn_transfers", version = "0.16.1" }
=======
sn_transfers = { path = "../sn_transfers", version = "0.16.2" }
>>>>>>> a73e5718
tiny_http = { version="0.12", features = ["ssl-rustls"] }
tokio = { version = "1.32.0", features = ["parking_lot", "rt"] }
tracing = { version = "~0.1.26" }
tracing-core = "0.1.30"
url = "2.5.0"

[lints]
workspace = true<|MERGE_RESOLUTION|>--- conflicted
+++ resolved
@@ -33,11 +33,7 @@
 sn_client = { path = "../sn_client", version = "0.104.28" }
 sn_logging = { path = "../sn_logging", version = "0.2.21" }
 sn_peers_acquisition = { path = "../sn_peers_acquisition", version = "0.2.6" }
-<<<<<<< HEAD
-sn_transfers = { path = "../sn_transfers", version = "0.16.1" }
-=======
 sn_transfers = { path = "../sn_transfers", version = "0.16.2" }
->>>>>>> a73e5718
 tiny_http = { version="0.12", features = ["ssl-rustls"] }
 tokio = { version = "1.32.0", features = ["parking_lot", "rt"] }
 tracing = { version = "~0.1.26" }
